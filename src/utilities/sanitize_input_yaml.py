import sys
import yaml

"""
A simple utility script that tests whether all required IMI variables are present 
in the yaml config file given. Exits 1 if there are missing variables
Arguments
    config_path   [String]   : path to yaml config file
"""
# ************ Add required config variables to the corresponding list **************

# variables only required by AWS
<<<<<<< HEAD
# config_required_aws = [
#     ,
# ]
=======
config_required_aws = []
>>>>>>> 60005780

# variables only required by local cluster
config_required_local_cluster = [
    "DataPathObs",
    "GEOSChemEnv",
]

# variables required on all systems
config_required = [
    "RunName",
    "Species",
    "isAWS",
    "SchedulerType",
    "SafeMode",
    "StartDate",
    "EndDate",
    "SpinupMonths",
    "SatelliteProduct",
    "LonMin",
    "LonMax",
    "LatMin",
    "LatMax",
    "isRegional",
    "RegionID",
    "CreateAutomaticRectilinearStateVectorFile",
    "nBufferClusters",
    "BufferDeg",
    "LandThreshold",
    "OffshoreEmisThreshold",
    "ReducedDimensionStateVector",
    "StateVectorFile",
    "ShapeFile",
    "PriorError",
    "ObsError",
    "Gamma",
    "PrecomputedJacobian",
    "Res",
    "Met",
    "SetupTemplateRundir",
    "SetupSpinupRun",
    "SetupJacobianRuns",
    "SetupInversion",
    "SetupPosteriorRun",
    "RunSetup",
    "DoSpinup",
    "ReDoJacobian",
    "DoJacobian",
    "DoInversion",
    "DoPosterior",
    "DoPreview",
    "DOFSThreshold",
    "PerturbValue",
    "UseEmisSF",
    "UseOHSF",
    "HourlySpecies",
    "PLANEFLIGHT",
    "GOSAT",
    "TCCON",
    "AIRS",
    "UseBCsForRestart",
    "OutputPath",
    "DataPath",
<<<<<<< HEAD
    "PythonEnv",
=======
    "CondaEnv",
    "CondaFile",
>>>>>>> 60005780
    "RestartDownload",
    "RestartFilePrefix",
    "RestartFilePreviewPrefix",
    "BCpath",
    "BCversion",
    "PreviewDryRun",
    "SpinupDryrun",
    "ProductionDryRun",
    "PosteriorDryRun",
    "BCdryrun",
    "SimulationMemory",
    "SimulationCPUs",
    "JacobianMemory",
    "JacobianCPUs",
    "RequestedTime",
    "SchedulerPartition",
    "KalmanMode",
    "S3Upload",
    "LognormalErrors"
]

# dict of variables that are required if another variable is set to true 
# For example UpdateFreqDays is only required if KalmanMode is set to true
conditional_dict = {}
conditional_dict["KalmanMode"] = [
    "UpdateFreqDays",
    "NudgeFactor",
    "DynamicKFClustering"
]
conditional_dict["ReducedDimensionStateVector"] = [
    "ClusteringMethod",
    "NumberOfElements",
    "EmissionRateFilter",
    "PlumeCountFilter",
    "GroupByCountry"
]
conditional_dict["PrecomputedJacobian"] = ["ReferenceRunDir"]
conditional_dict["S3Upload"] = [
    "S3UploadPath",
    "S3UploadFiles",
]
conditional_dict["OptimizeBCs"] = ["PerturbValueBCs", "PriorErrorBCs"]
conditional_dict["LognormalErrors"] = ["PriorErrorBufferElements"]
conditional_dict["OptimizeOH"] = ["PerturbValueOH", "PriorErrorOH"]

def raise_error_message(var):
    """
    Description: raise an error message about missing config variable
    """    
    message = (
        "Error: Missing input variable: "
        + var
        + ". Please add to config.yml file."
        + "\n More information on config variables are available at:"
        + "https://imi.readthedocs.io/en/latest/getting-started/imi-config-file.html"
    )
    raise ValueError(message)


if __name__ == "__main__":
    config_path = sys.argv[1]
    config = yaml.load(open(config_path), Loader=yaml.FullLoader)
    inputted_config = config.keys()

    # require additional variables if conditional dict key is set to true
    for key in conditional_dict.keys():
        if key not in inputted_config:
            raise_error_message(key)
        elif config[key]:
            config_required = config_required + conditional_dict[key]

    # # update required vars based on system
    # if config["isAWS"]:
    #     required_vars = config_required + config_required_aws
    if not config["isAWS"]:
        required_vars = config_required + config_required_local_cluster

    missing_input_vars = [x for x in required_vars if x not in inputted_config]
    for var in missing_input_vars:
        raise_error_message(var)

    if len(missing_input_vars) > 0:
        sys.exit(1)<|MERGE_RESOLUTION|>--- conflicted
+++ resolved
@@ -10,13 +10,7 @@
 # ************ Add required config variables to the corresponding list **************
 
 # variables only required by AWS
-<<<<<<< HEAD
-# config_required_aws = [
-#     ,
-# ]
-=======
 config_required_aws = []
->>>>>>> 60005780
 
 # variables only required by local cluster
 config_required_local_cluster = [
@@ -79,12 +73,7 @@
     "UseBCsForRestart",
     "OutputPath",
     "DataPath",
-<<<<<<< HEAD
     "PythonEnv",
-=======
-    "CondaEnv",
-    "CondaFile",
->>>>>>> 60005780
     "RestartDownload",
     "RestartFilePrefix",
     "RestartFilePreviewPrefix",
