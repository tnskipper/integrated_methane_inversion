import subprocess


def download_landcover_files(config):
    """
    Download landcover files from s3 given the config file
    """
    DataPath = "/home/ubuntu/ExtData"

    # conditionally set variables to create s3 and landcover file paths
    gridDir = (
<<<<<<< HEAD
        f"{config['Res']}_{config['RegionID']}" if len(config["RegionID"]) == 2 else ""
=======
        f"{config['Res']}_{config['NestedRegion']}"
        if len(config["NestedRegion"]) == 2
        else ""
>>>>>>> 477b8d74
    )

    if config["Met"] == "geosfp":
        metUC = "GEOSFP"
        metDir = "GEOS_FP"
        constYr = "2011"
        LandCoverFileExtension = "nc"
    elif config["Met"] == "merra2":
        metUC = "MERRA2"
        metDir = metUC
        constYr = "2015"
        LandCoverFileExtension = "nc4"

    if config["Res"] == "4x5":
        gridRes = "${Res}"
    elif config["Res"] == "2x2.5":
        gridRes = "2x25"
    elif config["Res"] == "0.5x0.625":
        gridRes = "05x0625"
    elif config["Res"] == "0.25x0.3125":
        gridRes = "025x03125"

    if len(config["RegionID"]) == 2:
        LandCoverFile = f"{DataPath}/GEOS_{gridDir}/{metDir}/{constYr}/01/{metUC}.{constYr}0101.CN.{gridRes}.{config['RegionID']}.{LandCoverFileExtension}"
        s3_lc_path = f"s3://gcgrid/GEOS_{gridDir}/{metDir}/{constYr}/01/{metUC}.{constYr}0101.CN.{gridRes}.{config['RegionID']}.{LandCoverFileExtension}"
    else:
        LandCoverFile = f"{DataPath}/GEOS_{gridDir}/{metDir}/{constYr}/01/{metUC}.{constYr}0101.CN.{gridRes}.{LandCoverFileExtension}"
        s3_lc_path = f"s3://gcgrid/GEOS_{gridDir}/{metDir}/{constYr}/01/{metUC}.{constYr}0101.CN.{gridRes}.{LandCoverFileExtension}"

    # run the aws command to download the files
    command = f"aws s3 cp --request-payer=requester {s3_lc_path} {LandCoverFile}"
    results = subprocess.run(command.split(), capture_output=True, text=True)

    output = (
        "Successfully downloaded landcover files"
        if results.returncode == 0
        else results
    )
    print(output)


def download_hemcodiags_files(config):
    """
    Download global hemco diagnostics files from s3 given the config file
    """
    DataPath = "/home/ubuntu/ExtData"

    if config["Res"] == "4x5":
        gridRes = "${Res}"
    elif config["Res"] == "2x2.5":
        gridRes = "2x25"
    elif config["Res"] == "0.5x0.625":
        gridRes = "05x0625"
    elif config["Res"] == "0.25x0.3125":
        gridRes = "025x03125"

    HemcoDiagFile = f"{DataPath}/HEMCO/CH4/v2023-04/HEMCO_SA_Output/HEMCO_sa_diagnostics.{gridRes}.20190101.nc"
    s3_hd_path = f"s3://gcgrid/HEMCO/CH4/v2023-04/HEMCO_SA_Output/HEMCO_sa_diagnostics.{gridRes}.20190101.nc"

    # run the aws command to download the files
    command = f"aws s3 cp --request-payer=requester {s3_hd_path} {HemcoDiagFile}"
    results = subprocess.run(command.split(), capture_output=True, text=True)

    output = (
        "Successfully downloaded hemco diags files"
        if results.returncode == 0
        else results
    )
    print(output)<|MERGE_RESOLUTION|>--- conflicted
+++ resolved
@@ -9,13 +9,9 @@
 
     # conditionally set variables to create s3 and landcover file paths
     gridDir = (
-<<<<<<< HEAD
-        f"{config['Res']}_{config['RegionID']}" if len(config["RegionID"]) == 2 else ""
-=======
-        f"{config['Res']}_{config['NestedRegion']}"
-        if len(config["NestedRegion"]) == 2
+        f"{config['Res']}_{config['RegionID']}"
+        if len(config["RegionID"]) == 2
         else ""
->>>>>>> 477b8d74
     )
 
     if config["Met"] == "geosfp":
