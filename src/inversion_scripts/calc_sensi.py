import numpy as np
import xarray as xr
import datetime
import math
from joblib import Parallel, delayed
from src.inversion_scripts.utils import zero_pad_num_hour


def zero_pad_num(n):
    nstr = str(n)
    if len(nstr) == 1:
        nstr = "000" + nstr
    if len(nstr) == 2:
        nstr = "00" + nstr
    if len(nstr) == 3:
        nstr = "0" + nstr
    return nstr


def test_GC_output_for_BC_perturbations(e, nelements, sensitivities, opt_OH):
    """
    Ensures that CH4 boundary condition perturbation in GEOS-Chem is working as intended
    sensitivities = (pert-base)/perturbationBC which should equal 1e-9 inside the perturbed borders
    example: the north boundary is perturbed by 10 ppb
             pert-base=10e-9 mol/mol in the 3 grid cells that have been perturbed
             perturbationBC=10 ppb
             sensitivities = (pert-base)/perturbationBC = 1e-9
    """
    # if optimizing OH, adjust which elements
    # we are checking by 1
    if opt_OH:
        e_pad = 1
    else:
        e_pad = 0
        
    if e == (nelements - e_pad - 4):  # North boundary
        check = np.mean(sensitivities[:, -3:, 3:-3])
    elif e == (nelements - e_pad - 3):  # South boundary
        check = np.mean(sensitivities[:, 0:3, 3:-3])
    elif e == (nelements - e_pad - 2):  # East boundary
        check = np.mean(sensitivities[:, :, -3:])
    elif e == (nelements - e_pad - 1):  # West boundary
        check = np.mean(sensitivities[:, :, 0:3])
    else:
        msg = (
            'GC CH4 perturb not working... '
            'Check OH and BC optimization options. '
            'Ensure perturbations are >0 if optimizing '
            'BCs and/or OH.' 
        )
        raise RuntimeError(msg)
    assert (
        abs(check - 1e-9) < 1e-11
    ), f"GC CH4 perturb not working... perturbation is off by {abs(check - 1e-9)} mol/mol/ppb"
    

def calc_sensi(
<<<<<<< HEAD
        nelements, nruns, perturbation, startday, endday, run_dirs_pth, run_name, sensi_save_pth, perturbationBC, perturbationOH
=======
    nelements,
    perturbation,
    startday,
    endday,
    run_dirs_pth,
    run_name,
    sensi_save_pth,
    perturbationBC,
    perturbationOH,
>>>>>>> b3d62aa0
):
    """
    Loops over output data from GEOS-Chem perturbation simulations to compute sensitivities
    for the Jacobian matrix.

    Arguments
        nelements      [int]   : Number of state vector elements
        nruns          [int]   : Number of Jacobian run directories
        perturbation   [float] : Size of emissions perturbation (e.g., 1.5)
        startday       [str]   : First day of inversion period; formatted YYYYMMDD
        endday         [str]   : Last day of inversion period; formatted YYYYMMDD
        run_dirs_pth   [str]   : Path to directory containing GC Jacobian run directories
        run_name       [str]   : Simulation run name; e.g. 'CH4_Jacobian'
        sensi_save_pth [str]   : Path to save the sensitivity data
        perturbationBC [float] : Size of BC perturbation in ppb (eg. 10.0)
        perturbationOH [float] : Size of OH perturbation in ppb (eg. 1.5)

    Resulting 'sensi' files look like:

        <xarray.Dataset>
        Dimensions:  (grid: 1207, lat: 105, lev: 47, lon: 87)
        Coordinates:
        * lon      (lon) float64 -107.8 -107.5 -107.2 -106.9 ... -81.56 -81.25 -80.94
        * lat      (lat) float64 10.0 10.25 10.5 10.75 11.0 ... 35.25 35.5 35.75 36.0
        * lev      (lev) int32 1 2 3 4 5 6 7 8 9 10 ... 38 39 40 41 42 43 44 45 46 47
        * grid     (grid) int32 1 2 3 4 5 6 7 8 ... 1201 1202 1203 1204 1205 1206 1207
        Data variables:
            sensi    (grid, lev, lat, lon) float32 0.0 0.0 0.0 0.0 ... 0.0 0.0 0.0 0.0

    Pseudocode summary:

        for each day:
            load the base run SpeciesConc file
            nlon = count the number of longitudes
            nlat = count the number of latitudes
            nlev = count the number of vertical levels
            for each hour:
                base = extract the base run data for the hour
                sensi = np.empty((nelements, nlev, nlat, nlon))
                sensi.fill(np.nan)
                for each state vector element:
                    load the SpeciesConc .nc file for the element and day
                    pert = extract the data for the hour
                    sens = pert - base
                    sensi[element,:,:,:] = sens
                save sensi as netcdf with appropriate coordinate variables
    """
    # subtract by 1 because here we assume .5 is a +50% perturbation
    perturbation = perturbation - 1

    # Make date range
    days = []
    dt = datetime.datetime.strptime(startday, "%Y%m%d")
    dt_max = datetime.datetime.strptime(endday, "%Y%m%d")
    while dt < dt_max:
        dt_str = str(dt)[0:10].replace("-", "")
        days.append(dt_str)
        delta = datetime.timedelta(days=1)
        dt += delta

    # Number of tracers per jacobian run
    if nruns > 0:
        ntracers = nelements / nruns
    else:
        ntracers = nelements
        
    # Loop over model data to get sensitivities
    hours = range(24)
    elements = range(nelements)
    
    # whether we have OH and BC perturbations
    opt_OH = True if (perturbationOH > 0.0) else False
    opt_BC = True if (perturbationBC > 0.0) else False

    # For each day
    for d in days:
        # Load the base run SpeciesConc file
        base_data = xr.load_dataset(
            f"{run_dirs_pth}/{run_name}_0000/OutputDir/GEOSChem.SpeciesConc.{d}_0000z.nc4"
        )
        # Count nlat, nlon, nlev
        nlon = len(base_data["lon"])  # 52
        nlat = len(base_data["lat"])  # 61
        nlev = len(base_data["lev"])  # 47

        # For each hour
        def process(h):
            # Get the base run data for the hour
            base = base_data["SpeciesConcVV_CH4"][h, :, :, :]
            # Initialize sensitivities array
            sensi = np.empty((nelements, nlev, nlat, nlon))
            sensi.fill(np.nan)
            # For each state vector element
            for e in elements:
                # State vector elements are numbered 1..nelements
                elem = zero_pad_num(e + 1)

                # Determine which run directory to look in
                if nruns > 0:
                    run_number = math.trunc((e+1)/ntracers)
                    if run_number >= nruns:
                        run_number = nruns-1
                else:
                    run_number = e + 1
                run_num = zero_pad_num(run_number)

                # Load the SpeciesConc file for the current element and day
                pert_data = xr.load_dataset(
                    f"{run_dirs_pth}/{run_name}_{run_num}/OutputDir/GEOSChem.SpeciesConc.{d}_0000z.nc4"
                )
                # Get the data for the current hour
                var = f"SpeciesConcVV_CH4_{elem}"
                pert = pert_data[var][h, :, :, :]
                # Compute and store the sensitivities
                
                if opt_OH and (e >= nelements - 1):
                    # calculate OH sensitivities
                    sensitivities = (pert.values - base.values) / perturbationOH
                    
                elif opt_BC:
                    if (
                        (opt_OH and (e >= (nelements - 5))) or 
                        ((not opt_OH) and (e >= (nelements - 4)))
                    ):
                        # calculate BC sensitivities
                        sensitivities = (pert.values - base.values) / perturbationBC
                        
                        if (
                            h != 0
                        ):  # because we take the first hour on the first day from spinup
                            test_GC_output_for_BC_perturbations(
                                e, nelements, sensitivities, opt_OH
                            )
                            
                    else:
                        sensitivities = (pert.values - base.values) / perturbation
                        
                else:
                    sensitivities = (pert.values - base.values) / perturbation
                    
                sensi[e, :, :, :] = sensitivities
                
            # Save sensi as netcdf with appropriate coordinate variables
            sensi = xr.DataArray(
                sensi,
                coords=(
                    np.arange(1, nelements + 1),
                    np.arange(1, nlev + 1),
                    base.lat,
                    base.lon,
                ),
                dims=["element", "lev", "lat", "lon"],
                name="Sensitivities",
            )
            sensi = sensi.to_dataset()
            sensi.to_netcdf(
                f"{sensi_save_pth}/sensi_{d}_{zero_pad_num_hour(h)}.nc",
                encoding={v: {"zlib": True, "complevel": 9} for v in sensi.data_vars},
            )
        
        results = Parallel(n_jobs=-1)(delayed(process)(hour) for hour in hours)
    print(f"Saved GEOS-Chem sensitivity files to {sensi_save_pth}")


if __name__ == "__main__":
    import sys

    nelements = int(sys.argv[1])
    nruns = int(sys.argv[2])
    perturbation = float(sys.argv[3])
    startday = sys.argv[4]
    endday = sys.argv[5]
    run_dirs_pth = sys.argv[6]
    run_name = sys.argv[7]
    sensi_save_pth = sys.argv[8]
    perturbationBC = float(sys.argv[9])
    perturbationOH = float(sys.argv[10])

    calc_sensi(
        nelements,
        nruns,
        perturbation,
        startday,
        endday,
        run_dirs_pth,
        run_name,
        sensi_save_pth,
        perturbationBC,
        perturbationOH,
    )<|MERGE_RESOLUTION|>--- conflicted
+++ resolved
@@ -55,10 +55,8 @@
     
 
 def calc_sensi(
-<<<<<<< HEAD
-        nelements, nruns, perturbation, startday, endday, run_dirs_pth, run_name, sensi_save_pth, perturbationBC, perturbationOH
-=======
     nelements,
+    nruns,
     perturbation,
     startday,
     endday,
@@ -67,7 +65,6 @@
     sensi_save_pth,
     perturbationBC,
     perturbationOH,
->>>>>>> b3d62aa0
 ):
     """
     Loops over output data from GEOS-Chem perturbation simulations to compute sensitivities
