#!/bin/bash

# Functions available in this file include:
#   - setup_imi
#   - activate_observations

# Description:
#   This script will set up an Integrated Methane Inversion (IMI) with GEOS-Chem.
#   For documentation, see https://imi.readthedocs.io.
# Usage:
#   setup_imi
setup_imi() {
    printf "\n=== RUNNING SETUP ===\n"

    cd ${InversionPath}

    ##=======================================================================
    ## Standard settings
    ##=======================================================================
    # Start and end date for the spinup simulation
    SpinupStart=$(date --date="${StartDate} -${SpinupMonths} month" +%Y%m%d)
    SpinupEnd=${StartDate}

    ##=======================================================================
    ## Download Boundary Conditions files if requested
    ##=======================================================================
    fullBCpath="${BCpath}/${BCversion}"
    if "$BCdryrun"; then

        mkdir -p ${fullBCpath}

        if "$DoSpinup"; then
            START=${SpinupStart}
        else
            START=${StartDate}
        fi
        printf "\nDownloading boundary condition data for $START to $EndDate\n"
        python src/utilities/download_bc.py ${START} ${EndDate} ${fullBCpath} ${BCversion}

    fi

    ##=======================================================================
    ## Download initial restart file if requested
    ##=======================================================================
    if "$RestartDownload"; then
        RestartFile=${RestartFilePrefix}${SpinupStart}_0000z.nc4
        if [ ! -f "$RestartFile" ]; then
            aws s3 cp --no-sign-request s3://imi-boundary-conditions/GEOSChem.BoundaryConditions.${SpinupStart}_0000z.nc4 $RestartFile
        fi
        RestartFilePreview=${RestartFilePreviewPrefix}${StartDate}_0000z.nc4
        if [ ! -f "$RestartFilePreview" ]; then
            aws s3 cp --no-sign-request s3://imi-boundary-conditions/GEOSChem.BoundaryConditions.${StartDate}_0000z.nc4 $RestartFilePreview
        fi
    fi

    ##=======================================================================
    ## Define met and grid fields for HEMCO_Config.rc
    ##=======================================================================
    if [[ "$Met" == "GEOSFP" || "$Met" == "GEOS-FP" || "$Met" == "geosfp" ]]; then
        metDir="GEOS_FP"
        native="0.25x0.3125"
        constYr="2011"
        LandCoverFileExtension="nc"
    elif [[ "$Met" == "MERRA2" || "$Met" == "MERRA-2" || "$Met" == "merra2" ]]; then
        metDir="MERRA2"
        native="0.5x0.625"
        constYr="2015"
        LandCoverFileExtension="nc4"
    else
	printf "\nERROR: Meteorology field ${Met} is not supported by the IMI. "
	printf "\n Options are GEOSFP or MERRA2.\n"
	exit 1
    fi

    if [ "$Res" == "0.25x0.3125" ]; then
        gridDir="${Res}"
        gridFile="025x03125"
    elif [ "$Res" == "0.5x0.625" ]; then
        gridDir="${Res}" 
        gridFile="05x0625"
    elif [ "$Res" == "2.0x2.5" ]; then
        gridDir="2x2.5"
        gridFile="2x25"
    elif [ "$Res" = "4.0x5.0" ]; then
        gridDir="4x5"
        gridFile="4x5"
    else
        printf "\nERROR: Grid resolution ${Res} is not supported by the IMI. "
        printf "\n Options are 0.25x0.3125, 0.5x0.625, 2.0x2.5, or 4.0x5.0.\n"
        exit 1
    fi
    # Use cropped met for regional simulations instead of using global met
    if "$isRegional"; then
        gridDir="${gridDir}_${RegionID}"
    fi

    # Clone correct version of GCClassic
    cd "${InversionPath}"
    if [ ! -d "GCClassic" ]; then
        git clone https://github.com/geoschem/GCClassic.git
        cd GCClassic
        git checkout ${GEOSCHEM_VERSION}
        git submodule update --init --recursive
        cd ..
    else
        cd GCClassic
        if grep -Fq "VERSION ${GEOSCHEM_VERSION}" CMakeLists.txt; then
<<<<<<< HEAD
            echo "GCClassic already exists and is the correct version."
        else
            echo "ERROR: GCClassic already exists but is not version ${GEOSCHEM_VERSION}."
            # exit 1 # TODO: HON commented out for CO2 analysis
=======
            printf "\nGCClassic already exists and is the correct version ${GEOSCHEM_VERSION}.\n"
        else
            printf "\nERROR: GCClassic already exists but is not version ${GEOSCHEM_VERSION}.\n"
            exit 1
>>>>>>> 4a46a9f2
        fi
        cd ..
    fi

    # Define path to GEOS-Chem run directory files
    GCClassicPath="${InversionPath}/GCClassic"
    RunFilesPath="${GCClassicPath}/run"

    # Create working directory if it doesn't exist yet
    RunDirs="${OutputPath}/${RunName}"
    if [ ! -d "${RunDirs}" ]; then
        mkdir -p -v ${RunDirs}
    fi

    ##=======================================================================
    ## Create or copy state vector file
    ##=======================================================================
    if "$CreateAutomaticRectilinearStateVectorFile"; then
        create_statevector
    else
        # Copy custom state vector to $RunDirs directory for later use
        printf "\nCopying state vector file\n"
        cp -v $StateVectorFile ${RunDirs}/StateVector.nc
    fi

    # Determine number of elements in state vector file
    nElements=$(ncmax StateVector ${RunDirs}/StateVector.nc)
    if "$OptimizeBCs"; then
	nElements=$((nElements+4))
    fi
    if "$OptimizeOH";then
	nElements=$((nElements+1))
    fi
    printf "\nNumber of state vector elements in this inversion = ${nElements}\n\n"

    # Define inversion domain lat/lon bounds
    LonMinInvDomain=$(ncmin lon ${RunDirs}/StateVector.nc)
    LonMaxInvDomain=$(ncmax lon ${RunDirs}/StateVector.nc)
    LatMinInvDomain=$(ncmin lat ${RunDirs}/StateVector.nc)
    LatMaxInvDomain=$(ncmax lat ${RunDirs}/StateVector.nc)

    ##=======================================================================
    ## Set up template run directory
    ##=======================================================================
    runDir="template_run"
    RunTemplate="${RunDirs}/${runDir}"
    if "$SetupTemplateRundir"; then
        setup_template
    fi

    ##=======================================================================
    ## Generate Prior Emissions
    ##=======================================================================
    if "$DoPriorEmis"; then
       run_prior
    fi

    ##=======================================================================
    ## Reduce state vector dimension
    ##=======================================================================
    if "$ReducedDimensionStateVector"; then
        reduce_dimension
    fi
    
    ##=======================================================================
    ##  Set up IMI preview run directory
    ##=======================================================================
    preview_start=$(date +%s)
    if  "$DoPreview"; then
        run_preview
    fi 
    preview_end=$(date +%s)

    ##=======================================================================
    ##  Set up spinup run directory
    ##=======================================================================
    if  "$SetupSpinupRun"; then
        setup_spinup
    fi

    ##=======================================================================
    ##  Set up posterior run directory
    ##=======================================================================
    if  "$SetupPosteriorRun"; then
        setup_posterior
    fi

    ##=======================================================================
    ##  Set up Jacobian run directories
    ##=======================================================================
    if "$SetupJacobianRuns"; then
        setup_jacobian
    fi

    ##=======================================================================
    ##  Setup inversion directory
    ##=======================================================================
    if "$SetupInversion"; then
        setup_inversion
    fi

    # Remove temporary files
    if "$isAWS"; then
        rm -f /home/ubuntu/foo.nc
    fi

    # Run time
    echo "Statistics (setup):"
    echo "Preview runtime (s): $(( $preview_end - $preview_start ))"
    echo "Note: this is part of the Setup runtime reported by run_imi.sh"
    printf "\n=== DONE RUNNING SETUP SCRIPT ===\n"
}

# Description: Turn on switches for extra observation operators
#   Works on geoschem_config.yml file in the current directory  
# Usage:
#   activate_observations
activate_observations() {
    if "$GOSAT"; then
            OLD="GOSAT: false"
            NEW="GOSAT: true"
            sed -i "s/$OLD/$NEW/g" geoschem_config.yml
    fi
    if "$TCCON"; then
            OLD="TCCON: false"
            NEW="TCCON: true"
            sed -i "s/$OLD/$NEW/g" geoschem_config.yml
    fi
    if "$AIRS"; then
            OLD="AIR: false"
            NEW="AIR: true"
            sed -i "s/$OLD/$NEW/g" geoschem_config.yml
    fi
    if "$PLANEFLIGHT"; then
            mkdir -p Plane_Logs
            sed -i "/planeflight/{N;s/activate: false/activate: true/}" geoschem_config.yml

            OLD="flight_track_file: Planeflight.dat.YYYYMMDD"
            NEW="flight_track_file: Planeflights\/Planeflight.dat.YYYYMMDD"
            sed -i "s/$OLD/$NEW/g" geoschem_config.yml
            OLD="output_file: plane.log.YYYYMMDD"
            NEW="output_file: Plane_Logs\/plane.log.YYYYMMDD"
            sed -i "s/$OLD/$NEW/g" geoschem_config.yml
    fi

}<|MERGE_RESOLUTION|>--- conflicted
+++ resolved
@@ -105,17 +105,10 @@
     else
         cd GCClassic
         if grep -Fq "VERSION ${GEOSCHEM_VERSION}" CMakeLists.txt; then
-<<<<<<< HEAD
-            echo "GCClassic already exists and is the correct version."
-        else
-            echo "ERROR: GCClassic already exists but is not version ${GEOSCHEM_VERSION}."
-            # exit 1 # TODO: HON commented out for CO2 analysis
-=======
             printf "\nGCClassic already exists and is the correct version ${GEOSCHEM_VERSION}.\n"
         else
             printf "\nERROR: GCClassic already exists but is not version ${GEOSCHEM_VERSION}.\n"
             exit 1
->>>>>>> 4a46a9f2
         fi
         cd ..
     fi
