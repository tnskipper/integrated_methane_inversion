--- conflicted
+++ resolved
@@ -82,11 +82,7 @@
 
     # Create run script from template
     sed -e "s:namename:${PosteriorName}:g" \
-<<<<<<< HEAD
 	-e "s:##:#:g" run.template > ${PosteriorName}.run
-=======
-        -e "s:##:#:g" ch4_run.template >${PosteriorName}.run
->>>>>>> 4a46a9f2
     chmod 755 ${PosteriorName}.run
     rm -f run.template
 
@@ -149,18 +145,8 @@
 
     # Submit job to job scheduler
     printf "\n=== SUBMITTING POSTERIOR SIMULATION ===\n"
-<<<<<<< HEAD
     submit_job $SchedulerType false ${RunName}_Posterior.run
     
-=======
-    sbatch --mem $RequestedMemory \
-        -c $RequestedCPUs \
-        -t $RequestedTime \
-        -p $SchedulerPartition \
-        -W ${RunName}_Posterior.run
-    wait
-
->>>>>>> 4a46a9f2
     # check if exited with non-zero exit code
     [ ! -f ".error_status_file.txt" ] || imi_failed $LINENO
 
@@ -213,12 +199,7 @@
     buildJacobian="False"
 
     printf "\n=== Calling jacobian.py to sample posterior simulation (without jacobian sensitivity analysis) ===\n"
-<<<<<<< HEAD
     python ${InversionPath}/src/inversion_scripts/jacobian.py $StartDate_i $EndDate_i $LonMinInvDomain $LonMaxInvDomain $LatMinInvDomain $LatMaxInvDomain $nElements $Species $satelliteCache $SatelliteProduct $isPost $buildJacobian False; wait
-=======
-    python ${InversionPath}/src/inversion_scripts/jacobian.py $StartDate_i $EndDate_i $LonMinInvDomain $LonMaxInvDomain $LatMinInvDomain $LatMaxInvDomain $nElements $tropomiCache $BlendedTROPOMI $isPost $buildJacobian False
-    wait
->>>>>>> 4a46a9f2
     printf "\n=== DONE sampling the posterior simulation ===\n\n"
     posterior_end=$(date +%s)
 
