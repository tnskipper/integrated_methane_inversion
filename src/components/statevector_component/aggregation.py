#!/usr/bin/env python3
# -*- coding: utf-8 -*-

import sys
import yaml
import xarray as xr
import numpy as np
import warnings

from src.inversion_scripts.point_sources import get_point_source_coordinates
from src.inversion_scripts.imi_preview import (
    estimate_averaging_kernel,
    map_sensitivities_to_sv,
)

# clustering
from sklearn.cluster import KMeans, MiniBatchKMeans

# country centroids
import pandas as pd
import geopandas as gpd
from shapely.geometry import Polygon
import cartopy.crs as ccrs

import functools
print = functools.partial(print, flush=True)


def cluster_data_kmeans(data, num_clusters, mini_batch=False, cluster_by_country=False):
    """
    Description:
        Given the sensitivities cluster grid cells into the provided
        number of state vector elements
    arguments:
        data       [][]dataarray : xarrray sensitivity data
        num_clusters         int : number of labels to assign data to
        mini_batch          bool : optionally use MiniBatchKmeans to
                                   speed up clustering algorithm
        cluster_by_country  bool : whether to use grid cell's country
                                   as k-means clustering feature
        state_vector_path string : path to native res state vector
    Returns:         [][]ndarray : labeled data
    """
    # Get the latitude and longitude coordinates as separate arrays
    latitudes = data.coords["lat"].values
    longitudes = data.coords["lon"].values

    # Get the sensitivity values as a 1D array
    Z = data.values.flatten()
    # labels shape for later
    labels = np.zeros(Z.shape)
    valid_indices = ~np.isnan(Z)

    # Flatten the latitude and longitude arrays into a 2D grid
    # only keeping valid indices
    X, Y = np.meshgrid(longitudes, latitudes)
    X = X.flatten()[valid_indices]
    Y = Y.flatten()[valid_indices]
    Z = Z[valid_indices]

    # include country information
    if cluster_by_country:
        centroids = get_country_centroids(data, valid_indices)
        if centroids is not None:
            Cy = centroids[:,:,0].flatten()[valid_indices]
            Cx = centroids[:,:,1].flatten()[valid_indices]
    
            # Stack the X, Y, and Z arrays to create a (n_samples, n_features) array
            features = np.column_stack((X, Y, Z, Cx, Cy))
        else:
            # Stack the X, Y, and Z arrays to create a (n_samples, n_features) array
            features = np.column_stack((X, Y, Z))
    else:
        # Stack the X, Y, and Z arrays to create a (n_samples, n_features) array
        features = np.column_stack((X, Y, Z))

    # Cluster the features using KMeans
    # Mini-Batch k-means is much faster, but with less accuracy
    if mini_batch:
        kmeans = MiniBatchKMeans(n_clusters=num_clusters, random_state=0)
    else:
        kmeans = KMeans(n_clusters=num_clusters, random_state=0)

    cluster_labels = kmeans.fit_predict(features)

    # fill labels on corresponding valid indices of label array
    # add 1 to labels so they start with 1
    labels[valid_indices] = cluster_labels + 1

    # reconstruct 2D grid
    cluster_labels = labels.reshape(data.shape)

    return cluster_labels


def get_highest_labels_threshold(labels, sensitivities, threshold):
    """
    Description:
        Get labels with sensitivity above the threshold. 
        Returned in descending order.
    arguments:
        labels          [][]  ndarray : state vector labels
        sensitivities   [][]dataarray : xarrray sensitivity data
        threshold               float : number between 0 and 1
    Returns: ([], int, [], []) : tuple with highest sensitivity labels, 
                                  number of labels(n), number of elements 
                                  contained in labels, and list of 
                                  sensitivity values
    """
    sensitivity_dict = {}
    max_label = int(np.nanmax(labels))
    n = 0
    number_of_elements = []
    total_sensis = []
    # calculate avg dofs per gridcell for each cluster
    for i in range(1, max_label + 1):
        indices = np.where(labels == i)
        cluster_sensitivities = sensitivities[indices]
        num_ind = cluster_sensitivities.size
        total_sensi = np.sum(cluster_sensitivities)
        # avg_sensi = total_sensi / num_ind
        sensitivity_dict[i] = total_sensi
        total_sensis.append(np.round(total_sensi, 2))
        if total_sensi >= threshold:
            number_of_elements.append(len(indices[0]))
            n += 1

    n_clusters = sorted(sensitivity_dict, key=sensitivity_dict.get, reverse=True)
    inds = np.array(n_clusters) - 1
    n_sensis = np.array(total_sensis)[inds]
    # sort by maximum sensitivity and then return
    # the corresponding n highest labels
    return (n_clusters[:n], n, number_of_elements, n_sensis[:n])


def zero_buffer_elements(clusters, num_buffer_elems):
    """
    Description:
        Return clusters with buffer elements set to 0 and
        buffers with roi set to 0
    arguments:
        clusters            [][] : xarray dataarray: the mapping
                                   from the grid cells to state vector number
        num_buffer_elems    int  : number of buffer elements in the state vector
    Returns:                tuple: zeroed buffer area and zeroed roi
    """
    buffer_threshold = int(clusters.max()) - num_buffer_elems
    result = (clusters <= buffer_threshold) * clusters
    buffers = (clusters > buffer_threshold) * clusters
    return result, buffers


def scale_buffer_elements(scale_number, buffer):
    """
    Description:
        Scales buffer elements by the difference in elements between
        the original and scaled cluster elements
    arguments:
        scale_number      int : how much to reduce buffer elements by
        buffer            [][]: ndarray buffer element statevector
    Returns:              [][]: ndarray of scaled buffer elements
    """
    # replace 0's with nan, scale buffer, then replace nan with 0
    buffer = buffer.where(buffer != 0)
    buffer = buffer - scale_number
    buffer = buffer.fillna(0)

    return buffer

def get_max_cluster_size(config, sensitivities, desired_element_num):
    """
    Description:
        Returns the maximum number of elements allowed in a single cluster
        based on the number of desired elements and the resolution. 
        By default, if there are enough elements we default to using a max 
        cluster size of 64 elements.
    arguments:
        config             {dict} : imi config file
        sensitivities    [double] : list of avging kernel senstivities
        desired_element_num   int : desired number of state vector elements
    Returns:                  int : max gridcells per cluster
    """
    if config["Res"] == "2.0x2.5":
        default_max_aggregation_level = 16 # Setting background to 8x10 for global
    elif config["Res"] == "0.5x0.625":
        default_max_aggregation_level = 32
    elif config["Res"] == "0.25x0.3125":
        default_max_aggregation_level = 64

    max_cluster_size = config["MaxClusterSize"] if "MaxClusterSize" in config.keys() else default_max_aggregation_level
    
    background_elements_needed = np.ceil(len(sensitivities) / max_cluster_size)
    if background_elements_needed > desired_element_num:
        raise Exception(
            "Error: too few clusters to have background state vector elements\n"
            + f"aggregating {max_cluster_size} native resolution elements.\n"
            + "More state vector elements recommended. Alternatively, raise the\n"
            + "\"MaxClusterSize\" allowed for the region of interest."
        )
    print(
        f"MaxClusterSize set to: {max_cluster_size} elements in a cluster"
    )
    return max_cluster_size


def force_native_res_pixels(config, clusters, sensitivities):
    """
    Description:
        Forces native resolution for specified coordinates in config file
        by setting the corresponding sensitivity to 1.0
    arguments:
        config           {dict}   : imi config file
        clusters         [][]     : ndarray statevector clusters
        sensitivities    [double] : list of avging kernel senstivities
        cluster_pairs    [(tuple)]: cluster pairings
    Returns:             [double] : updated sensitivities
    """
    coords = get_point_source_coordinates(config)
    
    # make sure elements are native res by asserting higher sensitivity
    # than clustering threshold
    if "ClusteringThreshold" in config.keys():
        dofs_max = float(config["ClusteringThreshold"]) + 0.1
    else:
        dofs_max = 1.1
        
    if len(coords) == 0:
        # No forced pixels inputted
        print(
            f"No forced native pixels specified or in {config['PointSourceDatasets']} dataset."
        )
        return sensitivities

    if config["Res"] == "0.25x0.3125":
        lat_step = 0.25
        lon_step = 0.3125
    elif config["Res"] == "0.5x0.625":
        lat_step = 0.5
        lon_step = 0.625
    elif config["Res"] == "2.0x2.5":
        lat_step = 2.0
        lon_step = 2.5
    elif config["Res"] == "4.0x5.0":
        lat_step = 4.0
        lon_step = 5.0

    for lat, lon in coords:
        lon = np.floor(lon / lon_step) * lon_step
        lat = np.floor(lat / lat_step) * lat_step

    # Remove any duplicate coordinates within the same gridcell.
    coords = sorted(set(map(tuple, coords)), reverse=True)
    coords = [list(coordinate) for coordinate in coords]

    if len(coords) > config["NumberOfElements"]:
        coords = coords[0 : config["NumberOfElements"] - 1]

    for lat, lon in coords:
        binned_lon = np.floor(lon / lon_step) * lon_step
        binned_lat = np.floor(lat / lat_step) * lat_step

        try:
            cluster_index = int(
                clusters.sel(lat=binned_lat, lon=binned_lon).values.flatten()[0]
            )
            # assign higher than 1 to ensure first assignment
            sensitivities[cluster_index - 1] = dofs_max
        except:
            print(
                f"Warning: not forcing pixel at (lat, lon) = ({lat}, {lon})"
                + " because it is not in the specified region of interest."
            )
    return sensitivities


def get_country_centroids(grid_data, valid_indices):
    '''
    Description:
        Gets the centroid lat/lon of the country containing the grid cell for
        each native resolution state vector element. For grid cells overlapping
        country borders, the country making up the largest portion of the grid
        cell's area is used.

    arguments:
        grid_data         dataarray : state vector grid with lat/lon coord information

    returns:
        centroids     [][][]ndarray : country centroids (lat, lon) at the native 
                                      state vector elements

    '''
    dssv = grid_data.copy()
    
    # make geodataframe of the state vector elements
    dlon = np.median(np.diff(dssv.lon.values))
    dlat = np.median(np.diff(dssv.lat.values))
    lon = dssv.lon.values
    lat = dssv.lat.values

    # grid cell corners lat/lon, only valid elements
    X,Y = np.meshgrid(lon, lat)
    valid_lon = X.flatten()[valid_indices]
    valid_lat = Y.flatten()[valid_indices]

    coords = np.stack([
        np.column_stack([valid_lon - dlon / 2, valid_lat + dlat / 2]),  # top-left
        np.column_stack([valid_lon + dlon / 2, valid_lat + dlat / 2]),  # top-right
        np.column_stack([valid_lon + dlon / 2, valid_lat - dlat / 2]),  # bottom-right
        np.column_stack([valid_lon - dlon / 2, valid_lat - dlat / 2])   # bottom-left
    ], axis=1)

    # grid cell geometry on lat/lon coordinate system
    gdf_grid = gpd.GeoDataFrame(geometry = [Polygon(coord) for coord in coords], crs = 'EPSG:4326')

    # geodataframe of countries of the world
    gdf_world = gpd.read_file(gpd.datasets.get_path('naturalearth_lowres'))

    # put geometry onto projection
    # Robinson is not best but need one that will be reasonably valid wherever you are on the globe
    crs = ccrs.Robinson()  
    crs_proj4 = crs.proj4_init
    gdf_world_crs = gdf_world.to_crs(crs_proj4)
    gdf_grid_crs = gdf_grid.to_crs(crs_proj4)
    
    # original grid cell indices
    gdf_grid_crs['cell_idx'] = np.arange(gdf_grid_crs.shape[0])
    
    # nearest country to each grid cell
    # if grid cell on border, both countries returned
    try:
        gdf_comb = gpd.sjoin_nearest(gdf_grid_crs, gdf_world_crs)
    except NotImplementedError as e:
        msg = (
            'Your python environment does not contain the libraries '
            'needed to support geospatial operation. Please install '
            'pyGEOS. Continuing state vector aggregation WITHOUT '
            'grid cell country as a clustering feature.'
        )
        print(msg)
        print(e)
        return

    # Get a list (dataframe) of country centroids
    centroids = gdf_world_crs.centroid
    dfcentroid = pd.concat([gdf_world_crs.name, centroids], axis=1)
    dfcentroid = dfcentroid.rename({0:'centroid'}, axis=1)

    # handle grid cells overlapping borders
    gdf_dup = gdf_comb[gdf_comb.duplicated('geometry', keep=False)].copy()[['geometry', 'cell_idx']]
    gdf_dup_intersect = gdf_dup.overlay(gdf_world_crs)
    gdf_dup_intersect['area'] = gdf_dup_intersect.area
    # for each cell overlapping a country border, name of 
    # country to assign that cell to
    dfcountry = (
        gdf_dup_intersect
        .sort_values('area', ascending=False)
        .groupby('cell_idx')
        .first()
        .reset_index()
        [['cell_idx','name']]
    )

    # handle fatal error where cell is considered
    # overlap by sjoin but not overlay
    # seen to affects 0 or 1 cell in some regional cases
    if (~gdf_dup.cell_idx.isin(dfcountry.cell_idx)).any():
        missing_idx = (
            gdf_dup
            [(~gdf_dup.cell_idx.isin(dfcountry.cell_idx))]
            .cell_idx.unique()
        )
        dfcountry = (
            dfcountry
            .merge(
                (
                    gdf_comb[gdf_comb.cell_idx.isin(missing_idx)]
                    .groupby('cell_idx')
                    .first()
                    .reset_index()
                    [['cell_idx', 'name']]
                ),
                'outer'
            ).reset_index()
        )

    # re-merge df of grid cells, now without duplicated cells
    # geometry and country name of cells on borders
    df1 = gdf_comb[['geometry','cell_idx','name']].merge(dfcountry, on=['cell_idx','name'])
    # merge it with geometry and country name of cells not overlapping a border
    df_final = gdf_comb[~gdf_comb.duplicated('geometry',keep=False)][['geometry','cell_idx','name']].merge(df1,how='outer')

    # assign centroid on lat/lon crs of countries to each grid cell
    gdfcentroid = gpd.GeoDataFrame(dfcentroid['name'], geometry=dfcentroid['centroid'], crs=crs_proj4)
    gdf_merge = gpd.GeoDataFrame(
        df_final[['cell_idx','name']].merge(gdfcentroid.to_crs('EPSG:4326'), on='name')
    )

    # to state vector grid
    clon = np.full(dssv.shape, np.nan)
    clat = np.full(dssv.shape, np.nan)
    clon.ravel()[valid_indices] = gdf_merge.sort_values('cell_idx').geometry.x.values
    clat.ravel()[valid_indices] = gdf_merge.sort_values('cell_idx').geometry.y.values
    
    centroids_array = np.stack((clat, clon), axis=-1)
    
    return centroids_array

    


def update_sv_clusters(config, flat_sensi, orig_sv):
    """
    Description:
        Reduce a given statevector based on the averaging kernel sensitivities and inputted
        aggregation scheme
    arguments:
        config                 dict : dict constructed from yaml config file
        flat_sensi        []ndarray : 1D array of sensitivity values for each grid cell
        orig_sv       dataarray[][] : original state vector in native resolution
    Returns:           [][]datarray : reduced dimension state vector
    """
    # check clustering method
    if config["ClusteringMethod"] == "kmeans":
        mini_batch = False
    elif config["ClusteringMethod"] == "mini-batch-kmeans":
        mini_batch = True
    else:
        raise (
            "Error: Invalid Clustering Method. Valid values are: 'kmeans', 'mini-batch-kmeans'."
        )

    desired_num_labels = config["NumberOfElements"] - config["nBufferClusters"]
    last_ROI_element = int(orig_sv["StateVector"].max() - config["nBufferClusters"])

    # set dofs threshold based on user preferences
    if "ClusteringThreshold" in config.keys():
        dofs_threshold = float(config["ClusteringThreshold"])
    else:
        # default is to use the avg dofs per element
        dofs_threshold = sum(flat_sensi) / desired_num_labels

        if dofs_threshold > 1:
            msg = (
                f'Estimated dofs per element too high ({dofs_threshold}), '
                'resetting ClusteringThreshold to 1'
            )
            print(msg)
            dofs_threshold = 1
    
    print(f"Target DOFS per cluster (ClusteringThreshold): {dofs_threshold}")

    # max cluster size based on user preferences
    max_cluster_size = (
        config["MaxClusterSize"] if "MaxClusterSize" in config.keys() else 64
    )
    max_cluster_size = get_max_cluster_size(config, flat_sensi, desired_num_labels)

    try:
        cluster_by_country = config['GroupByCountry'] 
    except KeyError:
        msg = (
            '"GroupByCountry" not found in config file. '
            'Please add to config file if you wish to cluster by '
            'country or update to the latest version of IMI.\n'
            'Continuing aggregation without clustering by country.'
        )
        warnings.warn(msg)
        cluster_by_country = False
        

    # copy original sv for updating at end
    new_sv = orig_sv.copy()

    # set buffer elements to 0, retain buffer labels for rejoining
    _, buffer_labels = zero_buffer_elements(
        orig_sv.copy()["StateVector"], config["nBufferClusters"]
    )
    # sv with no buffer elements
    orig_sv_cp = orig_sv.copy()["StateVector"]
    sv = new_sv["StateVector"].where(orig_sv_cp <= last_ROI_element)

    # match sensitivities with coordinates
    sensi = map_sensitivities_to_sv(flat_sensi, orig_sv, last_ROI_element)

    # initialize labels as 0 everywhere in the ROI
    # labels are NaN outside of ROI
    labels = xr.where(buffer_labels == 0, buffer_labels, np.nan)

    # get list of different aggregateion levels
    # where an aggregation level is (roughly) the number of 
    # elements in a cluster
    cluster_pairs = np.arange(1, max_cluster_size + 1)
    
    # boolean for whether to evenly fill the grid with the 
    # remaining cluster elements
    fill_grid = False
    
    print(f"Reducing to {desired_num_labels} elements")

    # total sensitivities of clusters added to the state vector
    cluster_sensis = []
    # for each agg_level, cluster the data and assign the n_labels
    # with highest total sensitivity to the new label dataset
    for agg_level in cluster_pairs:
        # fill grid if we are on the final round of clusters
        if agg_level == max_cluster_size:
            fill_grid = True
            
        # number of unassigned native resolution elements
        elements_left = np.count_nonzero(labels.values == 0)
        
        # check if no more clustering to do, exit the loop
        if elements_left == 0:
            break

        # number of clusters yet to be assigned
        clusters_left = desired_num_labels - int(labels.max())

        # approximate number labels needed to fill the grid
        # with max_cluster_size clusters
        backfill_num = int(elements_left / max_cluster_size)

        if fill_grid or (clusters_left <= backfill_num):
            # if there are fewer clusters left to assign than n_labels
            # then evenly distribute the remaining clusters
            # prevents the algorithm from generating one massive cluster
            print("Filling grid with remaining clusters.")
            out_labels = cluster_data_kmeans(
                sensi["Sensitivities"].where(labels == 0), clusters_left, mini_batch,
                cluster_by_country
            )
        # clustering for agg_level 1 is just the state vector
        elif agg_level == 1:
            out_labels = sv.values
        else:
            # generate clusters that are approximately agg_level in size
            out_labels = cluster_data_kmeans(
                sensi["Sensitivities"].where(labels == 0),
                int(np.round(elements_left / agg_level)),
                mini_batch,
                cluster_by_country
            )
            
        # assign all remaining clusters if filling the grid
        # by assigning dofs_threshold to artificially low value
        if fill_grid:
            dofs_threshold = -1

        # get the n_highes labels with sensitivities above the 
        # dofs threshold and how many elements these labels contain
        n_max_labels, n_highest, num_elements, _ = get_highest_labels_threshold(
            out_labels, sensi["Sensitivities"], dofs_threshold
        )
        
        # if too many labels to assign, then we need to assign
        # only some of them and leave enough labels to fill
        # the grid with the max_cluster_size clusters
        if (clusters_left - backfill_num) < n_highest and not fill_grid:
            fill_grid = True
            n_ind = clusters_left - backfill_num
            n_max_labels = n_max_labels[:n_ind]
            num_elements = num_elements[:n_ind]

        # protects against possibility of too few elements left to 
        # achieve desired number of clusters
        total_elements = 0
        print(np.array(num_elements).sum())
        for i, n in enumerate(num_elements):
            total_elements += n
            if elements_left - total_elements < clusters_left:
                n_ind = i
                n_max_labels = n_max_labels[:n_ind]
                num_elements = num_elements[:n_ind]
                break
                
        print(f"assigning {len(n_max_labels)} labels with agg level: {agg_level}")
        # assign the n_max_labels to the labels dataset
        # starting from the highest sensitivity label in the dataset
        label_start = int(labels.max()) + 1
        for max_label in n_max_labels:
            # get indices for label assignment
            if label_start != desired_num_labels:
                ind_max = np.where(out_labels == max_label)
            else:
                # if the desired number of labels is reached,
                # assign all unlabeled elements to the last label
                ind_max = np.where(labels.values == 0)
            labels.values[ind_max] = label_start
            label_start += 1

    # scale buffer elements to correct label range
    cluster_number_diff = last_ROI_element - int(labels.max())
    buffer_labels = scale_buffer_elements(cluster_number_diff, buffer_labels)

    # add buffer labels to new state vector
    new_sv["StateVector"] = (
        new_sv["StateVector"].dims,
        np.where(buffer_labels == 0, labels, buffer_labels),
    )

    # format state vector metadata
    new_sv.StateVector.attrs["units"] = "none"
    new_sv.StateVector.encoding["_FillValue"] = -9999
    new_sv.StateVector.encoding["missing_value"] = -9999

    return new_sv


if __name__ == "__main__":
    inversion_path = sys.argv[1]
    config_path = sys.argv[2]
    state_vector_path = sys.argv[3]
    preview_dir = sys.argv[4]
    satellite_cache = sys.argv[5]
    kf_index = int(sys.argv[6]) if len(sys.argv) > 6 else None
    config = yaml.load(open(config_path), Loader=yaml.FullLoader)

    original_clusters = xr.open_dataset(state_vector_path)
<<<<<<< HEAD
    print("Starting aggregation")
    sensitivity_args = [config, state_vector_path, preview_dir, satellite_cache, False]
=======
    sensitivity_args = [config, state_vector_path, preview_dir, tropomi_cache, False]
>>>>>>> 60005780

    # dynamically generate sensitivities with only a
    # subset of the data if kf_index is not None
    if kf_index is not None:
        print(f"Dynamically generating clusters for period: {kf_index}.")
        sensitivity_args.append(kf_index)

    sensitivities = estimate_averaging_kernel(*sensitivity_args)

    # force point sources to be high resolution by updating sensitivities
    sensitivities = force_native_res_pixels(
        config, original_clusters["StateVector"], sensitivities
    )
    print(
        "Creating new clusters based on cluster pairings. "
        + "Run time needed will vary with state vector size."
        + "\nUsing ClusteringMethod: 'mini-batch-kmeans' will "
        + "perform faster, but may reduce cluster accuracy."
    
    )
    # generate multi resolution state vector
    new_sv = update_sv_clusters(config, sensitivities, original_clusters)
    original_clusters.close()

    # replace original statevector file
    new_sv.to_netcdf(
        state_vector_path,
        encoding={v: {"zlib": True, "complevel": 9} for v in new_sv.data_vars},
    )<|MERGE_RESOLUTION|>--- conflicted
+++ resolved
@@ -404,8 +404,6 @@
     centroids_array = np.stack((clat, clon), axis=-1)
     
     return centroids_array
-
-    
 
 
 def update_sv_clusters(config, flat_sensi, orig_sv):
@@ -616,12 +614,8 @@
     config = yaml.load(open(config_path), Loader=yaml.FullLoader)
 
     original_clusters = xr.open_dataset(state_vector_path)
-<<<<<<< HEAD
     print("Starting aggregation")
     sensitivity_args = [config, state_vector_path, preview_dir, satellite_cache, False]
-=======
-    sensitivity_args = [config, state_vector_path, preview_dir, tropomi_cache, False]
->>>>>>> 60005780
 
     # dynamically generate sensitivities with only a
     # subset of the data if kf_index is not None
