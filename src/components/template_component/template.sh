#!/bin/bash

# Functions available in this file include:
#   - setup_template 

# Description: Setup template GCClassic run directory
# Usage:
#   setup_template
setup_template() {
    printf "\n=== CREATING TEMPLATE RUN DIRECTORY ===\n"

    cd ${GCClassicPath}/run

    # The createRunDir.sh script assumes the file ~/.geoschem/config exists
    # and contains the path to GEOS-Chem input data
	export GC_USER_REGISTERED=true
    if [[ ! -f ${HOME}/.geoschem/config ]]; then
	mkdir -p ${HOME}/.geoschem
	echo "export GC_DATA_ROOT=${DataPath}" >> ${HOME}/.geoschem/config
	source ${HOME}/.geoschem/config
    fi

    if [[ -d ${RunTemplate} ]]; then
	printf "\nERROR: ${RunTemplate} already exists. Please remove or set 'SetupTemplateRunDir: false' in config.yml.\n"
	exit 9999
    fi

    # Commands to feed to createRunDir.sh
    # Grid and meteorology fields will be replaced below by the settings
    #  in config.yml
    if "$isRegional"; then
	# Create a GEOS-FP 0.25x0.3125 nested NA CH4 run directory
	cmd="3\n2\n4\n4\n2\n${RunDirs}\n${runDir}\nn\n"
    else
	# Create a GEOS-FP 4x5 CH4 run directory
	cmd="3\n2\n1\n2\n${RunDirs}\n${runDir}\nn\n"
    fi

    # Create run directory
    printf ${cmd} | ./createRunDir.sh >> createRunDir.log 2>&1
    rm -f createRunDir.log
    printf "\nCreated ${RunTemplate}\n"

    cd ${RunTemplate}

    if "$isAWS"; then
	# Update GC data download to silence output from aws commands
	sed -i "s/command: 'aws s3 cp --request-payer=requester '/command: 'aws s3 cp --request-payer=requester --only-show-errors '/" download_data.yml
    fi

    # Modify geoschem_config.yml based on settings in config.yml
    sed -i -e "s:20190101:${StartDate}:g" \
           -e "s:20190201:${EndDate}:g" \
<<<<<<< HEAD
           -e "s:geosfp:${Met}:g" geoschem_config.yml
    if "$isRegional"; then
        sed -i -e "s:0.25x0.3125:${gridResLong}:g" \
               -e "s:-130.0,  -60.0:${Lons}:g" \
               -e "s:9.75,  60.0:${Lats}:g" geoschem_config.yml
    else
	sed -i -e "s:4.0x5.0:${gridResLong}:g" geoschem_config.yml
    fi
    
=======
           -e "s:GEOSFP:${metUC}:g" \
           -e "s:0.25x0.3125:${gridResLong}:g" \
           -e "s:-130.0,  -60.0:${Lons}:g" \
           -e "s:9.75,  60.0:${Lats}:g" geoschem_config.yml

>>>>>>> 477b8d74
    # For CH4 inversions always turn analytical inversion on
    sed -i "/analytical_inversion/{N;s/activate: false/activate: true/}" geoschem_config.yml

    # Also turn on analytical inversion option in HEMCO_Config.rc
    OLD="--> AnalyticalInv          :       false"
    NEW="--> AnalyticalInv          :       true "
    sed -i "s/$OLD/$NEW/g" HEMCO_Config.rc

    # Modify path to state vector file in HEMCO_Config.rc
    OLD=" StateVector.nc"
    NEW=" ${RunDirs}/StateVector.nc"
    sed -i -e "s@$OLD@$NEW@g" HEMCO_Config.rc

    # Turn other options on/off according to settings above
    if "$UseEmisSF"; then
	OLD="use_emission_scale_factor: false"
	NEW="use_emission_scale_factor: true"
	sed -i "s/$OLD/$NEW/g" geoschem_config.yml
    fi
    if "$UseOHSF"; then
	OLD="use_OH_scale_factors: false"
	NEW="use_OH_scale_factors: true"
	sed -i "s/$OLD/$NEW/g" geoschem_config.yml
    fi

    # Modify HEMCO_Config.rc based on settings in config.yml
    # Use cropped met fields (add the region to both METDIR and the met files)
<<<<<<< HEAD
    if [ ! "$isRegional" ]; then
	sed -i -e "s:GEOS_${native}:GEOS_${native}_${RegionID}:g" HEMCO_Config.rc
	sed -i -e "s:GEOS_${native}:GEOS_${native}_${RegionID}:g" HEMCO_Config.rc.gmao_metfields
        sed -i -e "s:\$RES:\$RES.${RegionID}:g" HEMCO_Config.rc.gmao_metfields
=======
    if [ ! -z "$NestedRegion" ]; then
	sed -i -e "s:GEOS_0.25x0.3125\/GEOS_FP:GEOS_${native}_${NestedRegion}\/${metDir}:g" HEMCO_Config.rc
	sed -i -e "s:GEOS_0.25x0.3125\/GEOS_FP:GEOS_${native}_${NestedRegion}\/${metDir}:g" HEMCO_Config.rc.gmao_metfields
        sed -i -e "s:\$RES:\$RES.${NestedRegion}:g" HEMCO_Config.rc.gmao_metfields
>>>>>>> 477b8d74
    fi

    # Determine length of inversion period in days
    InvPeriodLength=$(( ( $(date -d ${EndDate} "+%s") - $(date -d ${StartDate} "+%s") ) / 86400))

    # If inversion period is < 32 days, use End diagnostic output frequency
    if (( ${InvPeriodLength} < 32 )); then
        sed -i -e "s|DiagnFreq:                   Monthly|DiagnFreq:                   End|g" HEMCO_Config.rc
    fi

    # Modify path to BC files
<<<<<<< HEAD
    sed -i -e "s:\$ROOT/SAMPLE_BCs/v2021-07/CH4:${BCpath}:g" HEMCO_Config.rc
=======
    sed -i -e "s:\$ROOT/SAMPLE_BCs/v2021-07/CH4:${fullBCpath}:g" HEMCO_Config.rc
    if [ "$NestedGrid" == "false" ]; then
        OLD="--> GC_BCs                 :       true "
        NEW="--> GC_BCs                 :       false"
        sed -i "s/$OLD/$NEW/g" HEMCO_Config.rc
    fi
>>>>>>> 477b8d74

    # Modify HISTORY.rc
    sed -i -e "s:'CH4':#'CH4':g" \
           -e "s:'Metrics:#'Metrics:g" HISTORY.rc
    
    # If turned on, save out hourly CH4 concentrations to daily files
    if "$HourlyCH4"; then
        sed -i -e 's/SpeciesConc.frequency:      00000100 000000/SpeciesConc.frequency:      00000000 010000/g' \
    	       -e 's/SpeciesConc.duration:       00000100 000000/SpeciesConc.duration:       00000001 000000/g' \
               -e 's/SpeciesConc.mode:           '\''time-averaged/SpeciesConc.mode:           '\''instantaneous/g' HISTORY.rc
    fi

    if ! "$isAWS"; then
	# Load environment with modules for compiling GEOS-Chem Classic
        source ${GEOSChemEnv}
    fi

    # Remove sample restart file
    rm -f Restarts/GEOSChem.Restart.20190101_0000z.nc4

    # Copy template run script
    cp ${InversionPath}/src/geoschem_run_scripts/ch4_run.template .
    
    # Compile GEOS-Chem and store executable in template run directory
    printf "\nCompiling GEOS-Chem...\n"
    cd build
    cmake ${InversionPath}/GCClassic >> build_geoschem.log 2>&1
    cmake . -DRUNDIR=..  >> build_geoschem.log 2>&1 
    make -j install >> build_geoschem.log 2>&1
    cd ..
    if [[ -f gcclassic ]]; then
        rm -rf build
        mv build_info ../GEOSChem_build_info
    else
        printf "\nGEOS-Chem build failed! \n\nSee ${RunTemplate}/build/build_geoschem.log for details\n"
        exit 999
    fi
    printf "\nDone compiling GEOS-Chem \n\nSee ${RunDirs}/GEOSChem_build_info for details\n\n"
    
    # Navigate back to top-level directory
    cd ..

    printf "\n=== DONE CREATING TEMPLATE RUN DIRECTORY ===\n"
}<|MERGE_RESOLUTION|>--- conflicted
+++ resolved
@@ -51,8 +51,7 @@
     # Modify geoschem_config.yml based on settings in config.yml
     sed -i -e "s:20190101:${StartDate}:g" \
            -e "s:20190201:${EndDate}:g" \
-<<<<<<< HEAD
-           -e "s:geosfp:${Met}:g" geoschem_config.yml
+           -e "s:GEOSFP:${metUC}:g" \ geoschem_config.yml
     if "$isRegional"; then
         sed -i -e "s:0.25x0.3125:${gridResLong}:g" \
                -e "s:-130.0,  -60.0:${Lons}:g" \
@@ -60,14 +59,7 @@
     else
 	sed -i -e "s:4.0x5.0:${gridResLong}:g" geoschem_config.yml
     fi
-    
-=======
-           -e "s:GEOSFP:${metUC}:g" \
-           -e "s:0.25x0.3125:${gridResLong}:g" \
-           -e "s:-130.0,  -60.0:${Lons}:g" \
-           -e "s:9.75,  60.0:${Lats}:g" geoschem_config.yml
 
->>>>>>> 477b8d74
     # For CH4 inversions always turn analytical inversion on
     sed -i "/analytical_inversion/{N;s/activate: false/activate: true/}" geoschem_config.yml
 
@@ -95,17 +87,10 @@
 
     # Modify HEMCO_Config.rc based on settings in config.yml
     # Use cropped met fields (add the region to both METDIR and the met files)
-<<<<<<< HEAD
     if [ ! "$isRegional" ]; then
-	sed -i -e "s:GEOS_${native}:GEOS_${native}_${RegionID}:g" HEMCO_Config.rc
-	sed -i -e "s:GEOS_${native}:GEOS_${native}_${RegionID}:g" HEMCO_Config.rc.gmao_metfields
+	sed -i -e "s:GEOS_0.25x0.3125\/GEOS_FP:GEOS_${native}_${RegionID}:g" HEMCO_Config.rc
+	sed -i -e "s:GEOS_0.25x0.3125\/GEOS_FP:GEOS_${native}_${RegionID}:g" HEMCO_Config.rc.gmao_metfields
         sed -i -e "s:\$RES:\$RES.${RegionID}:g" HEMCO_Config.rc.gmao_metfields
-=======
-    if [ ! -z "$NestedRegion" ]; then
-	sed -i -e "s:GEOS_0.25x0.3125\/GEOS_FP:GEOS_${native}_${NestedRegion}\/${metDir}:g" HEMCO_Config.rc
-	sed -i -e "s:GEOS_0.25x0.3125\/GEOS_FP:GEOS_${native}_${NestedRegion}\/${metDir}:g" HEMCO_Config.rc.gmao_metfields
-        sed -i -e "s:\$RES:\$RES.${NestedRegion}:g" HEMCO_Config.rc.gmao_metfields
->>>>>>> 477b8d74
     fi
 
     # Determine length of inversion period in days
@@ -117,16 +102,7 @@
     fi
 
     # Modify path to BC files
-<<<<<<< HEAD
-    sed -i -e "s:\$ROOT/SAMPLE_BCs/v2021-07/CH4:${BCpath}:g" HEMCO_Config.rc
-=======
     sed -i -e "s:\$ROOT/SAMPLE_BCs/v2021-07/CH4:${fullBCpath}:g" HEMCO_Config.rc
-    if [ "$NestedGrid" == "false" ]; then
-        OLD="--> GC_BCs                 :       true "
-        NEW="--> GC_BCs                 :       false"
-        sed -i "s/$OLD/$NEW/g" HEMCO_Config.rc
-    fi
->>>>>>> 477b8d74
 
     # Modify HISTORY.rc
     sed -i -e "s:'CH4':#'CH4':g" \
