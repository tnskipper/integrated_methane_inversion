--- conflicted
+++ resolved
@@ -4,35 +4,26 @@
 # remove error status file if present
 rm -f .error_status_file.txt
 
-<<<<<<< HEAD
-<<<<<<< HEAD
 if [[ $SchedulerType = "slurm" | $SchedulerType = "tmux" ]]; then
-    sbatch --array={START}-{END}{JOBS} --mem $JacobianMemory \
-        -c $JacobianCPUs \
+    sbatch --array={START}-{END}{JOBS} --mem $RequestedMemory \
+        -c $RequestedCPUs \
         -t $RequestedTime \
         -p $SchedulerPartition \
         -o imi_output.tmp \
+        --open-mode=append \
         -W run_jacobian_simulations.sh
 elif [[ $SchedulerType = "PBS" ]]; then
     qsub -J {START}-{END}{JOBS} 
         -l nodes=1 \
-        -l mem="$JacobianMemory" \
-        -l ncpus=$JacobianCPUs \
+        -l mem="$RequestedMemory" \
+        -l ncpus=$RequestedCPUs \
         -l walltime=$RequestedTime \
         -l site=needed=$SitesNeeded \
         -l model=ivy \
-        -o imi_output.tmp \ 
+        -o imi_output.tmp \
+        -j oe -k oe \  
         -W run_jacobian_simulations.sh
 fi
-=======
-sbatch --array={START}-{END}{JOBS} --mem $RequestedMemory \
--c $RequestedCPUs \
--t $RequestedTime \
--p $SchedulerPartition \
--o imi_output.tmp \
---open-mode=append \
--W run_jacobian_simulations.sh
 
->>>>>>> 4a46a9f2
 cat imi_output.tmp >> {InversionPath}/imi_output.log
 rm imi_output.tmp